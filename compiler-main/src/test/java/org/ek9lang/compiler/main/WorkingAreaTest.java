--- conflicted
+++ resolved
@@ -39,11 +39,7 @@
     ek9Workspace.getSources().stream().findFirst()
         .ifPresent(source -> fileHandling.cleanEk9DirectoryStructureFor(source.getFileName(), targetArchitecture));
 
-<<<<<<< HEAD
-    testToPhase(CompilationPhase.IR_GENERATION);
-=======
     testToPhase(CompilationPhase.FULL_RESOLUTION);
->>>>>>> 761d3a61
   }
 
   @Override
@@ -57,7 +53,7 @@
     try (final var printWriter = new PrintWriter(output)) {
       final var printer = new NodePrinter(printWriter);
       program
-          .getIRModules("textfuzz.syntax.test003")
+          .getIRModules("introduction")
           .forEach(irModule -> irModule.getConstructs().forEach(printer::visit));
     } catch (Exception _) {
       fail("Failed to produce output.");
