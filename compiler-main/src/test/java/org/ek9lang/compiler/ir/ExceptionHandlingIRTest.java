--- conflicted
+++ resolved
@@ -9,13 +9,8 @@
 class ExceptionHandlingIRTest extends AbstractIRGenerationTest {
   public ExceptionHandlingIRTest() {
     super("/examples/irGeneration/exceptionHandling",
-<<<<<<< HEAD
-        List.of(new SymbolCountCheck(7, "exceptionHandling", 7)),  // 7 modules (files), 7 functions
-        false, false, true);  // verbose=false, muteErrors=false, showIR=true (for analysis)
-=======
-        List.of(new SymbolCountCheck(4, "exceptionHandling", 4)),  // 4 modules (files), 4 functions
+        List.of(new SymbolCountCheck(7, "exceptionHandling", 7)),  // 4 modules (files), 4 functions
         false, false, false);  // verbose=false, muteErrors=false, showIR=true (for analysis)
->>>>>>> f55444a9
   }
 
   @Override
